from abc import ABC, abstractmethod
from typing import Dict, Any, Generator, List, Optional, Callable, NamedTuple
from sqlalchemy.orm import Session
from sqlalchemy.engine import Engine
from sqlalchemy.exc import SQLAlchemyError
from tenacity import retry, stop_after_attempt, wait_exponential, retry_if_exception_type
import logging
from tqdm import tqdm
import os
import uuid

from ..database import Database
from ..processors.base import BaseProcessor
from ..api.client import APIClient
from ..utils.logging import setup_logging
from ..config import Config
from ..utils.constants import DataCategory, Intent

# Configure unified logging with config
config = Config()
setup_logging(config)
logger = logging.getLogger(__name__)
logger.setLevel(logging.INFO)

__all__ = ['BaseIngestor', 'IngestionSummary']

class IngestionSummary(NamedTuple):
    """Data class to hold ingestion summary statistics.
    
    Attributes:
        total_records: Total number of records processed
        processed_records: Number of records successfully processed
        inserted_records: Number of records inserted into database
        api_sent_records: Number of records sent to API
        failed_records: Number of records that failed processing
    """
    total_records: int
    processed_records: int
    inserted_records: int
    api_sent_records: int
    failed_records: int

class BaseIngestor(ABC):
    """Base class for all data ingestors.
    
    This abstract base class provides the core functionality for ingesting data from various sources
    into a database and optionally sending it to an API. It handles batching, retries, and progress tracking.
    
    Attributes:
        ingestor_id: Unique identifier for this ingestor instance
        database: Database instance for data storage
        engine: SQLAlchemy engine instance
        api_client: API client for sending data
        table_name: Name of the target database table
        schema: Database schema definition
        processors: List of data processors to apply
        max_retries: Maximum number of retry attempts
        unique_id_column: Column name for unique identifiers
        label_column: Column name for labels
        intent: Data intent (training/testing)
        annotation_column: Column name for annotations
        category: Data category
    """
    
    def __init__(self, 
                 database: Database, 
                 api_client: APIClient,
                 table_name: str,
                 schema: Dict[str, str],
                 processors: List[BaseProcessor] = None,
                 max_retries: int = 3,
                 unique_id_column: Optional[str] = None,
                 label_column: Optional[str] = None,
                 intent: Optional[str] = None,
                 annotation_column: Optional[str] = None,
                 category: Optional[str] = None,
                 data_format: Optional[str] = None
                 ):
        """Initialize the base ingestor.
        
        Args:
            database: Database instance for data storage
            api_client: API client instance for data transmission
            table_name: Name of the target table
            schema: Database schema definition
            processors: List of data processors to apply
            max_retries: Maximum number of retry attempts
            unique_id_column: Name of the column to use as unique identifier
            label_column: Name of the column to use as label
            intent: Is the data for training or testing
            annotation_column: Name of the column to use as annotation
            category: Category of the data
            data_format: Format of the data
        Raises:
            ValueError: If unique_id_column is not provided
        """
        self.ingestor_id = str(uuid.uuid4())
        self.database = database
        self.engine: Engine = database.engine
        self.api_client = api_client
        self.table_name = table_name
        self.schema = schema
        self.processors = processors or []
        self.max_retries = max_retries
        self.unique_id_column = unique_id_column
        self.label_column = label_column
        self.intent = intent
        self.annotation_column = annotation_column
        self.category = category
        self.data_format = data_format
        # Ensure table exists
        self.table = self.database.create_table(table_name, schema)
       

    def _map_unique_id(self, record: Dict[str, Any], cleaned_record: Dict[str, Any]) -> Optional[Dict[str, Any]]:
        """
        Maps the unique ID from the source record to data_id in the cleaned record.
        
        Args:
            record: Original record with all fields
            cleaned_record: Processed record with schema fields
            
        Returns:
            Updated cleaned record if valid, None if invalid unique ID
        """

        # validate intent is valid
        if not self.intent or self.intent not in Intent.get_all_intents():
            logger.warning(f"Invalid intent: {self.intent}. Must be one of: {Intent.get_all_intents()}")
            return None

        # Validate label_column exists if specified
        columns_to_validate = [(self.label_column, "label_column"), (self.annotation_column, "annotation_column")]
        columns_not_found = False
        for column, column_name in columns_to_validate:
            if column and column not in record:
                logger.warning(f"Specified {column_name} '{column}' not found in record")
                columns_not_found = True

        if columns_not_found:
            logger.warning(f"Record {record} does not contain the required columns: {columns_not_found}")

        if self.label_column:
            cleaned_record['label'] = record.get(self.label_column)

        if self.intent:
            cleaned_record['data_intent'] = self.intent

        if self.annotation_column:
            cleaned_record['annotation'] = record.get(self.annotation_column)

        if not self.unique_id_column:
            logger.warning("No unique ID column specified, generating unique ID mapping")
            cleaned_record['data_id'] = str(uuid.uuid4())
            return cleaned_record
            
        unique_id = record.get(self.unique_id_column)
        if unique_id is not None and str(unique_id).strip():
            cleaned_record['data_id'] = str(unique_id).strip()
            return cleaned_record
        else:
            logger.warning(f"Missing or invalid unique ID for record: {record}")
            return None

    def process_record(self, record: Dict[str, Any]) -> Optional[Dict[str, Any]]:
        """Process a single record through all processors"""
        try:
            # Clean data according to schema
            cleaned_record = {
                k.strip(): ('' if v is None else str(v).strip())
                for k, v in record.items()
                if k in self.schema
            }
            
            # Map unique ID if specified
            cleaned_record = self._map_unique_id(record, cleaned_record)

            logger.info(f"Cleaned record: {cleaned_record}")
            
            if cleaned_record is None:
                return None
                
            # Apply all processors
            for processor in self.processors:
                cleaned_record = processor.process(cleaned_record)
            
            # Add ingestor_id to the record
            cleaned_record['ingestor_id'] = self.ingestor_id
            return cleaned_record
            
        except Exception as e:
            logger.error(f"Error processing record: {str(e)}")
            return None

    @abstractmethod
    def read_data(self, source: Any) -> Generator[Dict[str, Any], None, None]:
        """Read data from the input source"""
        pass

    def _count_records(self, source: Any) -> Optional[int]:
        """
        Try to count total records in the source for progress tracking.
        Subclasses should override this if they can provide a more efficient count.
        
        Args:
            source: The data source
            
        Returns:
            Total number of records if countable, None otherwise
        """
        try:
            # Default implementation tries to count by iterating
            return sum(1 for _ in self.read_data(source))
        except Exception as e:
            logger.debug(f"Unable to count records: {str(e)}")
            return None

    def ingest(self, source: Any, batch_size: int = 50) -> List[Dict[str, Any]]:
        """
        Ingest data from the source with progress tracking
        
        Args:
            source: The input data source
            batch_size: Number of records to process in each batch
            
        Returns:
            List of failed records
        """
        batch = []
        failed_records = []
        
        # Statistics tracking
        stats = {
            'total_records': 0,
            'processed_records': 0,
            'inserted_records': 0,
            'api_sent_records': 0,
            'failed_records': 0
        }
        
        # Try to get total count for progress bar
        total = self._count_records(source)
        stats['total_records'] = total or 0
        
        # Determine if we should show progress bar
        disable_progress = not os.isatty(0) or os.getenv('DISABLE_PROGRESS_BAR')
        
        with Session(self.engine) as session:
            try:
                pbar = tqdm(
                    total=total,
                    desc="Ingesting records",
                    unit="records",
                    disable=disable_progress
                )
                
                for record in self.read_data(source):
                    stats['total_records'] += 0 if total else 1  # Increment if total wasn't pre-counted
                    
                    processed_record = self.process_record(record)
                    if processed_record:
                        stats['processed_records'] += 1
                        batch.append(processed_record)
                        
                        if len(batch) >= batch_size:
                            try:
                                inserted_ids, api_success, db_failures = self._process_batch(batch, session)
                                # Only count records that were successfully inserted
                                if inserted_ids:
                                    stats['inserted_records'] += len(inserted_ids)
                                if api_success:
                                    stats['api_sent_records'] += len(inserted_ids)
                                if db_failures:
                                    stats['failed_records'] += len(db_failures)
                                    failed_records.extend(db_failures)
                            except Exception as e:
                                logger.error(f"Batch processing failed: {str(e)}")
                            finally:
                                pbar.update(len(batch))
                                batch = []
                    else:
                        stats['skipped_records'] += 1
                        pbar.update(1)  # Update progress bar for skipped records
                
                # Process remaining records
                if batch:
                    try:
                        inserted_ids, api_success, db_failures = self._process_batch(batch, session)
                        # Only count records that were successfully inserted
                        if inserted_ids:
                            stats['inserted_records'] += len(inserted_ids)
                        if api_success:
                            stats['api_sent_records'] += len(inserted_ids)
                        if db_failures:
                            stats['failed_records'] += len(db_failures)
                            failed_records.extend(db_failures)
                        pbar.update(len(batch))
                    except Exception as e:
                        logger.error(f"Final batch processing failed: {str(e)}")
                
                session.commit()
                pbar.close()


                # Send edge label metadata
                if self.api_client.send_generate_edge_label_meta(self.table_name, self.ingestor_id):

                    # schema dict
                    schema_dict = self.database.get_table_schema(self.table_name)
                    # Send global metadata
                    if self.api_client.send_global_meta_meta(self.table_name, schema_dict):

                        # Prepare dataset
                        if self.api_client.prepare_dataset(self.category, self.ingestor_id):

<<<<<<< HEAD
                # Prepare dataset
                self.api_client.prepare_dataset(self.category, self.ingestor_id, self.data_format)
=======
                            # create dataset
                            self.api_client.create_dataset(category=self.category, ingestor_id=self.ingestor_id)
>>>>>>> 603a89bf

                            # Create and log summary
                            summary = IngestionSummary(**stats)

                            self._log_summary(summary)
                        else:
                            raise Exception("Prepare Failed")
                    else:
                        raise Exception("Send Failed")
                else:
                    raise Exception("Generate Edge Meta Failed")
                
            except Exception as e:
                session.rollback()
                logger.error(f"Error during ingestion: {str(e)}")
                raise
                
        return failed_records

    def __enter__(self):
        return self

    def __exit__(self, exc_type, exc_val, exc_tb):
        """Cleanup when used as context manager"""
        for processor in self.processors:
            try:
                processor.cleanup()
            except Exception as e:
                logger.error(f"Error during processor cleanup: {str(e)}") 

    def _process_batch(self, batch: List[Dict[str, Any]], session: Session) -> List[int]:
        """
        Process and insert a batch of records
        
        Args:
            batch: List of records to process
            session: Database session
            
        Returns:
            List of record IDs
            
        Raises:
            Exception: If batch processing fails
        """
        try:
            # Insert batch and get IDs
            ids, db_failures = self.database.insert_batch(self.table_name, batch)

            # Send to API with ingestor_id
            if ids:  # Only send to API if we have valid IDs
                api_success = self.api_client.send_batch(
                    [(id, record) for id, record in zip(ids, batch)],
                    self.table_name,
                    ingestor_id=self.ingestor_id  # Include ingestor_id in API requests
                )
            return ids if ids else [], api_success, db_failures  # Ensure we always return a list
            
        except Exception as e:
            logger.error(f"Error processing batch: {str(e)}")
            raise

    def _log_summary(self, summary: IngestionSummary):
        """Log ingestion summary in a clear, formatted way"""

        logger.info("\n" + "="*50)
        logger.info("INGESTION SUMMARY")
        logger.info("="*50)
        logger.info(f"Total Records Found:     {summary.total_records:,}")
        logger.info(f"Successfully Processed:  {summary.processed_records:,}")
        logger.info(f"Inserted to Database:    {summary.inserted_records:,}")
        logger.info(f"Sent to API:            {summary.api_sent_records:,}")
        logger.info(f"Failed Records:          {summary.failed_records:,}")
        logger.info("="*50)
        
        # Calculate success rate
        if summary.total_records > 0:
            success_rate = (summary.inserted_records / summary.total_records) * 100
            logger.info(f"Success Rate: {success_rate:.2f}%")
        logger.info("="*50 + "\n") <|MERGE_RESOLUTION|>--- conflicted
+++ resolved
@@ -311,15 +311,7 @@
                     if self.api_client.send_global_meta_meta(self.table_name, schema_dict):
 
                         # Prepare dataset
-                        if self.api_client.prepare_dataset(self.category, self.ingestor_id):
-
-<<<<<<< HEAD
-                # Prepare dataset
-                self.api_client.prepare_dataset(self.category, self.ingestor_id, self.data_format)
-=======
-                            # create dataset
-                            self.api_client.create_dataset(category=self.category, ingestor_id=self.ingestor_id)
->>>>>>> 603a89bf
+                        if self.api_client.prepare_dataset(self.category, self.ingestor_id, self.data_format):
 
                             # Create and log summary
                             summary = IngestionSummary(**stats)
