--- conflicted
+++ resolved
@@ -103,13 +103,9 @@
             api_client=api_client,
             table_name=config.TABLE_NAME,
             schema=schema,
-<<<<<<< HEAD
             category=DataCategory.IMAGE_CLASSIFICATION,
-=======
-            category=DataCategory.TABULAR_CLASSIFICATION,
             data_format=DataFormat.IMAGE,
             intent=Intent.TRAIN,
->>>>>>> 56381371
             csv_options=csv_options,
             processors=[image_processor],
             label_column="label",
