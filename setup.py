from setuptools import setup, find_packages
import os

# read the contents of your README file
from pathlib import Path

this_directory = Path(__file__).parent
long_description = (this_directory / "Readme.md").read_text()

with open("requirements.txt", "r") as f:
    requirements = f.read().splitlines()

setup(
    name="tracebloc_ingestor",
<<<<<<< HEAD
    version="0.1.3",
=======
    version="0.1.2",
>>>>>>> 26e0712e
    author="Tracebloc",
    author_email="support@tracebloc.com",
    description="A flexible data ingestion library for various file formats",
    long_description=long_description,
    long_description_content_type="text/markdown",
    url="https://github.com/tracebloc/data-ingestors",
    packages=find_packages(),
    package_data={
        "": ["Readme.md"],
    },
    include_package_data=True,
    classifiers=[
        "Programming Language :: Python :: 3",
        "License :: OSI Approved :: MIT License",
        "Operating System :: OS Independent",
    ],
    python_requires=">=3.8",
    install_requires=requirements,
)<|MERGE_RESOLUTION|>--- conflicted
+++ resolved
@@ -12,11 +12,7 @@
 
 setup(
     name="tracebloc_ingestor",
-<<<<<<< HEAD
     version="0.1.3",
-=======
-    version="0.1.2",
->>>>>>> 26e0712e
     author="Tracebloc",
     author_email="support@tracebloc.com",
     description="A flexible data ingestion library for various file formats",
